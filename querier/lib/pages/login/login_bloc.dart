--- conflicted
+++ resolved
@@ -1,10 +1,5 @@
 import 'package:flutter_bloc/flutter_bloc.dart';
 import 'package:equatable/equatable.dart';
-<<<<<<< HEAD
-=======
-import 'package:querier/api_client.dart';
-import 'package:querier/model/available_api_url.dart';
->>>>>>> 95c707d8
 import 'package:shared_preferences/shared_preferences.dart';
 import 'package:querier/api/api_client.dart';
 
@@ -12,40 +7,7 @@
 part 'login_state.dart';
 
 class LoginBloc extends Bloc<LoginEvent, LoginState> {
-<<<<<<< HEAD
   ApiClient? _apiClient;
-=======
-  List<String> apiUrls = [];
-  String? selectedApiUrl;
-
-  LoginBloc() : super(LoginInitial()) {
-    _initialize();
-    emit(DropdownAvailableApiSelectedState(
-        apiUrls, apiUrls.isNotEmpty ? apiUrls.first : ""));
-    selectedApiUrl = apiUrls.isNotEmpty ? apiUrls.first : "";
-    _emitDropdownState();
-
-    on<LoginButtonPressed>((event, emit) async {
-      String url = event.apiUrl;
-      String username = event.email;
-      String password = event.password;
-      print(
-          "LoginButtonPressed - url: $url, email: $username, password: $password");
-      try {
-        await Future.delayed(const Duration(seconds: 2));
-        final apiClient = ApiClient(baseUrl: url);
-        final success = await apiClient.signIn(username, password);
-        if (success) {
-          emit(LoginSuccess());
-        } else {
-          emit(const LoginFailure(error: "test exception"));
-        }
-      } catch (error) {
-        emit(LoginFailure(error: error.toString()));
-      }
-    });
->>>>>>> 95c707d8
-
   LoginBloc() : super(const LoginState()) {
     on<UrlChanged>(_onUrlChanged);
     on<LoginSubmitted>(_onLoginSubmitted);
@@ -137,15 +99,9 @@
   }
 
   Future<void> _onLoadSavedUrls(
-      LoadSavedUrls event, Emitter<LoginState> emit) async {
+    LoadSavedUrls event, Emitter<LoginState> emit) async {
     final prefs = await SharedPreferences.getInstance();
-<<<<<<< HEAD
     final urls = prefs.getStringList('APIURLS') ?? [];
     add(UpdateUrlsList(urls));
-=======
-    apiUrls = prefs.getStringList("APIURLS") ?? [];
-    selectedApiUrl = apiUrls.isNotEmpty ? apiUrls.first : "";
-    _emitDropdownState();
->>>>>>> 95c707d8
   }
 }